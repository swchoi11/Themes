"""
Extracts Skeleton UI Layout from Samsung Themes using GUIParser
"""
import os

<<<<<<< HEAD
import sys
print(sys.path.append(os.path.abspath(os.path.join(os.path.dirname(__file__), '..'))))
=======
os.environ['KMP_DUPLICATE_LIB_OK'] = 'True'
os.environ['OMP_NUM_THREADS'] = '1'
>>>>>>> 244fefee

import cv2
import numpy as np
import torch
from PIL import Image
import json
from typing import Dict, List, Tuple, Optional, Union
from dataclasses import dataclass, asdict

from utils.utils import get_som_labeled_img, get_caption_model_processor, get_yolo_model, check_ocr_box
from utils.box_annotator import BoxAnnotator
import supervision as sv
import torchvision.transforms as T

@dataclass
class UIElement:
    """UI 요소 정보를 담는 데이터 클래스"""
    id: str
    type: str
    bbox: List[float]
    content: Optional[str] = None
    confidence: float = 0.0
    interactivity: bool = False
    parent_id: Optional[str] = None
    children: List[str] = None
    layout_role: Optional[str] = None

    def __post_init__(self):
        if self.children is None:
            self.children = []


@dataclass
class LayoutStructure:
    """레이아웃 구조 정보"""
    structure_type: str
    elements: List[UIElement]
    hierarchy: Dict[str, List[str]]
    layout_regions: Dict[str, Dict]

class SkeletonUIExtractor:
    """스켈레톤 UI 구조 추출기"""

    def __init__(self, config: Dict):
        self.config = config
        # device = 'cuda' if torch.cuda.is_available() else 'cpu'
        device = 'cpu'
        # 모델 초기화

        model_path = os.path.abspath(config.get('som_model_path'))
        print("모델 경로:", model_path)
        print("존재 여부:", os.path.exists(model_path))

        self.som_model = get_yolo_model(model_path=model_path)
        self.caption_model_processor = get_caption_model_processor(
            model_name=config.get('caption_model_name', 'florence2'),
            model_name_or_path=os.path.abspath(config.get('caption_model_path')),
            device=device
        )

        # 레이아웃 분석 매개변수
        self.layout_detector = LayoutDetector()
        self.hierarchy_builder = HierarchyBuilder()

        print("SkeletonUIExtractor 초기화 완료!")

    def extract_skeleton(self, image: Union[str, Image.Image, np.ndarray]) -> LayoutStructure:
        """스켈레톤 UI 구조 추출"""
        # 1. 이미지 전처리
        if isinstance(image, str):
            image = Image.open(image)
        elif isinstance(image, np.ndarray):
            image = Image.fromarray(image)

        # 이미지 리사이즈 (성능 최적화)
        if max(image.size) > 640:
            new_w = 640
            new_h = int(image.height * (640 / image.width))
            image = image.resize((new_w, new_h))

        image = image.convert("RGB")
        w, h = image.size

        # 2. OCR로 텍스트 요소 추출
        ocr_result, _ = check_ocr_box(
            image,
            display_img=False,
            output_bb_format='xyxy',
            easyocr_args={'text_threshold': 0.8, 'paragraph': False},
            use_paddleocr=False
        )
        text_list, ocr_bbox = ocr_result

        # 3. YOLO로 아이콘/버튼 검출
        ui_elements = self._detect_ui_elements(image, ocr_bbox, text_list, w, h)

        # 4. 레이아웃 영역 분할
        layout_regions = self.layout_detector.detect_layout_regions(image, ui_elements)

        # 5. 계층 구조 분석
        hierarchy = self.hierarchy_builder.build_hierarchy(ui_elements, layout_regions)

        # 6. 스켈레톤 구조 반환
        return LayoutStructure(
            structure_type=self._determine_structure_type(layout_regions),
            elements=ui_elements,
            hierarchy=hierarchy,
            layout_regions=layout_regions
        )

    def _detect_ui_elements(self, image: Image.Image, ocr_bbox: List, text_list: List, w: int, h: int) -> List[UIElement]:
        """UI 요소 검출"""
        elements = []

        # OCR 텍스트 요소 추가
        for i, (bbox, text) in enumerate(zip(ocr_bbox, text_list)):
            x1, y1, x2, y2 = bbox
            elements.append(UIElement(
                id=f"text_{i}",
                type="text",
                bbox=[x1 / w, y1 / h, x2 / w, y2 / h],
                content=text,
                confidence=0.95,
                interactivity=False,
                layout_role="content"
            ))

        # YOLO 검출
        box_overlay_ratio = max(image.size) / 3200
        draw_bbox_config = {
            'text_scale': 0.8 * box_overlay_ratio,
            'text_thickness': max(int(2 * box_overlay_ratio), 1),
            'text_padding': max(int(3 * box_overlay_ratio), 1),
            'thickness': max(int(3 * box_overlay_ratio), 1),
        }

        # SOM 라벨링 수행
        _, label_coordinates, parsed_content_list = get_som_labeled_img(
            image,
            self.som_model,
            BOX_TRESHOLD=self.config.get('BOX_TRESHOLD', 0.05),
            output_coord_in_ratio=True,
            ocr_bbox=ocr_bbox,
            draw_bbox_config=draw_bbox_config,
            caption_model_processor=self.caption_model_processor,
            ocr_text=text_list,
            use_local_semantics=False,
            iou_threshold=self.config.get('iou_threshold', 0.7),
            batch_size=16
        )

        # 파싱된 내용을 UIElement로 변환
        for i, parsed_item in enumerate(parsed_content_list):
            bbox = parsed_item['bbox']
            element_type = self._classify_element_type(parsed_item)
            elements.append(UIElement(
                id=f"{element_type}_{i}",
                type=element_type,
                bbox=bbox,
                content=parsed_item.get('content'),
                confidence=0.8,
                interactivity=parsed_item.get('interactivity', False),
                layout_role=self._determine_layout_role(bbox, elements)
            ))

        return elements

    def _classify_element_type(self, parsed_item: Dict) -> str:
        """파싱된 아이템의 타입 분류"""
        if parsed_item.get('type') == 'text':
            return 'text'
        elif parsed_item.get('interactivity'):
            # 크기와 내용으로 버튼/입력 필드 구분
            bbox = parsed_item['bbox']
            width = bbox[2] - bbox[0]
            height = bbox[3] - bbox[1]
            return 'input' if width / height > 4 else 'button'
        else:
            return 'icon'

    def _determine_layout_role(self, bbox: List[float], existing_elements: List[UIElement]) -> str:
        """요소의 레이아웃 역할 결정"""
        x1, y1, x2, y2 = bbox

        # 화면 상단 (0.1 미만)에 있으면 헤더
        if y1 < 0.1:
            return 'header'
        # 화면 하단 (0.9 초과)에 있으면 푸터
        elif y1 > 0.9:
            return 'footer'
        # 화면 좌측 (0.1 미만)에 있고 세로가 길면 사이드바
        elif x1 < 0.1 and (y2 - y1) > 0.3:
            return 'sidebar'
        # 화면 상단 근처 (0.1~0.2)에 있고 가로가 길면 네비게이션
        elif 0.1 < y1 < 0.2 and (x2 - x1) > 0.5:
            return 'navigation'
        else:
            return 'content'

    def _determine_structure_type(self, layout_regions: Dict) -> str:
        """레이아웃 구조 타입 결정"""
        if 'sidebar' in layout_regions and 'content' in layout_regions:
            return 'sidebar_layout'
        elif 'header' in layout_regions and 'footer' in layout_regions:
            return 'header_footer_layout'
        elif len(layout_regions.get('navigation', {}).get('elements', [])) > 0:
            return 'navigation_layout'
        else:
            return 'single_column'

class LayoutDetector:
    """레이아웃 영역 검출기"""

    def detect_layout_regions(self, image: Image.Image, elements: List[UIElement]) -> Dict[str, Dict]:
        """레이아웃 영역 검출"""
        regions = {
            'header': {'elements': [], 'bbox': None},
            'navigation': {'elements': [], 'bbox': None},
            'sidebar': {'elements': [], 'bbox': None},
            'content': {'elements': [], 'bbox': None},
            'footer': {'elements': [], 'bbox': None}
        }

        # 요소들을 레이아웃 역할별로 그룹화
        for element in elements:
            if element.layout_role in regions:
                regions[element.layout_role]['elements'].append(element)

        # 각 영역의 바운딩 박스 계산
        for region_name, region_info in regions.items():
            if region_info['elements']:
                bboxes = [elem.bbox for elem in region_info['elements']]
                min_x = min([bbox[0] for bbox in bboxes])
                min_y = min([bbox[1] for bbox in bboxes])
                max_x = max([bbox[2] for bbox in bboxes])
                max_y = max([bbox[3] for bbox in bboxes])
                region_info['bbox'] = [min_x, min_y, max_x, max_y]

        return regions

    def extract_layout_containers(self, image: Image.Image) -> List[UIElement]:
        """레이아웃 컨테이너 추출"""
        # 이미지 분석으로 컨테이너 검출
        gray = cv2.cvtColor(np.array(image), cv2.COLOR_RGB2GRAY)

        # 경계선 검출
        edges = cv2.Canny(gray, 50, 150)

        # 컨투어 찾기
        contours, _ = cv2.findContours(edges, cv2.RETR_TREE, cv2.CHAIN_APPROX_SIMPLE)

        containers = []
        w, h = image.size

        for i, contour in enumerate(contours):
            x, y, cw, ch = cv2.boundingRect(contour)

            # 크기 필터링 - 너무 작거나 전체 화면인 경우 제외
            if cw * ch > (w * h * 0.01) and cw * ch < (w * h * 0.8):
                containers.append(UIElement(
                    id=f"container_{i}",
                    type="container",
                    bbox=[x / w, y / h, (x + cw) / w, (y + ch) / h],
                    confidence=0.7,
                    interactivity=False,
                    layout_role="container"
                ))

        return containers


class HierarchyBuilder:
    """UI 계층 구조 생성기"""

    def build_hierarchy(self, elements: List[UIElement], layout_regions: Dict) -> Dict[str, List[str]]:
        """UI 요소간 계층 구조 구축"""
        hierarchy = {}

        # 1. 레이아웃 영역별 그룹화
        for region_name, region_info in layout_regions.items():
            if region_info['elements']:
                region_id = f"region_{region_name}"
                hierarchy[region_id] = [elem.id for elem in region_info['elements']]

                # 각 요소의 parent_id 설정
                for elem in region_info['elements']:
                    elem.parent_id = region_id

        # 2. 공간적 포함 관계 분석
        for i, elem1 in enumerate(elements):
            for j, elem2 in enumerate(elements):
                if i != j and self._is_inside(elem1.bbox, elem2.bbox):
                    # elem1이 elem2 안에 포함됨
                    if elem2.id not in hierarchy:
                        hierarchy[elem2.id] = []
                    if elem1.id not in hierarchy[elem2.id]:
                        hierarchy[elem2.id].append(elem1.id)
                        elem1.parent_id = elem2.id
                        elem2.children.append(elem1.id)

        return hierarchy

    def _is_inside(self, inner_bbox: List[float], outer_bbox: List[float]) -> bool:
        """한 박스가 다른 박스 안에 포함되는지 확인"""
        return (inner_bbox[0] >= outer_bbox[0] and
                inner_bbox[1] >= outer_bbox[1] and
                inner_bbox[2] <= outer_bbox[2] and
                inner_bbox[3] <= outer_bbox[3])


class LayoutAwareParser:
    """레이아웃 인식 파서"""

    def __init__(self, config: Dict):
        self.config = config
        self.skeleton_extractor = SkeletonUIExtractor(config)

    def parse_by_layout(self, image: Union[str, Image.Image]) -> Dict:
        """레이아웃별로 파싱 수행"""

        if isinstance(image, str):
            image = Image.open(image)

        # 1. 스켈레톤 구조 추출
        layout_structure = self.skeleton_extractor.extract_skeleton(image)

        # 2. 각 레이아웃 영역별 세부 파싱
        parsed_regions = {}

        for region_name, region_info in layout_structure.layout_regions.items():
            if region_info['elements']:
                parsed_regions[region_name] = self._parse_region(
                    image,
                    region_info,
                    layout_structure.elements
                )

        # 3. 폼 구조 추출
        forms = self._extract_forms(layout_structure.elements)

        # 4. 네비게이션 구조 추출
        navigation = self._extract_navigation(layout_structure.elements)

        return {
            'skeleton': {
                'structure_type': layout_structure.structure_type,
                'elements': [asdict(elem) for elem in layout_structure.elements],
                'hierarchy': layout_structure.hierarchy
            },
            'layout_regions': {name: {
                'elements': [asdict(elem) for elem in info['elements']],
                'bbox': info['bbox']
            } for name, info in layout_structure.layout_regions.items()},
            'parsed_regions': parsed_regions,
            'forms': forms,
            'navigation': navigation
        }

    def _parse_region(self, image: Image.Image, region_info: Dict, all_elements: List[UIElement]) -> Dict:
        """특정 영역 세부 파싱"""
        if not region_info['bbox']:
            return {}

        # 영역 크롭
        bbox = region_info['bbox']
        w, h = image.size

        left = int(bbox[0] * w)
        top = int(bbox[1] * h)
        right = int(bbox[2] * w)
        bottom = int(bbox[3] * h)

        cropped_region = image.crop((left, top, right, bottom))

        # 크롭된 영역에서 추가 분석
        # OCR 재실행
        ocr_result, _ = check_ocr_box(
            cropped_region,
            display_img=False,
            output_bb_format='xyxy',
            easyocr_args={'text_threshold': 0.6}
        )

        # 상대 좌표를 전체 이미지 좌표로 변환
        region_text, region_bbox = ocr_result
        absolute_bbox = []
        for box in region_bbox:
            x1, y1, x2, y2 = box
            abs_x1 = (left + x1) / w
            abs_y1 = (top + y1) / h
            abs_x2 = (left + x2) / w
            abs_y2 = (top + y2) / h
            absolute_bbox.append([abs_x1, abs_y1, abs_x2, abs_y2])

        return {
            'cropped_ocr': {
                'text': region_text,
                'bbox': absolute_bbox
            },
            'elements_count': len(region_info['elements']),
            'element_types': self._count_element_types(region_info['elements'])
        }

    def _count_element_types(self, elements: List[UIElement]) -> Dict[str, int]:
        """요소 타입별 개수 계산"""
        type_counts = {}
        for elem in elements:
            type_counts[elem.type] = type_counts.get(elem.type, 0) + 1
        return type_counts

    def _extract_forms(self, elements: List[UIElement]) -> List[Dict]:
        """폼 구조 추출"""
        forms = []
        current_form = []

        for elem in elements:
            if elem.type in ['input', 'text']:
                current_form.append(elem)
            elif elem.type == 'button' and current_form:
                # 버튼 발견 시 폼 완료
                forms.append({
                    'inputs': [asdict(e) for e in current_form],
                    'submit_button': asdict(elem)
                })
                current_form = []

        return forms

    def _extract_navigation(self, elements: List[UIElement]) -> Dict:
        """네비게이션 구조 추출"""
        nav_elements = [elem for elem in elements if elem.layout_role == 'navigation']

        if not nav_elements:
            return {}

        # 네비게이션 요소 정렬 (위치 기준)
        nav_elements.sort(key=lambda x: (x.bbox[1], x.bbox[0]))

        return {
            'type': 'horizontal' if len(nav_elements) > 1 else 'menu',
            'elements': [asdict(elem) for elem in nav_elements]
        }


# 편의 함수
def extract_ui_skeleton(image_path: str, config: Optional[Dict] = None) -> Dict:
    """UI 스켈레톤 추출 편의 함수"""
    if config is None:
        config = {
            'som_model_path': 'weights/icon_detect/model_hf.pt',
            'caption_model_name': 'florence2',
            'caption_model_path': 'weights/icon_caption_florence',
            'BOX_TRESHOLD': 0.05,
            'iou_threshold': 0.7
        }

    parser = LayoutAwareParser(config)
    return parser.parse_by_layout(image_path)


# 사용 예제
if __name__ == "__main__":
    # 설정
    # image_path = "../resource/sample/com.android.settings_SubSettings_20250509_160428_settings_checkbox_cut_Default_xuka.png"
    image_path = "../preprocess/sorted_clusters-2/2/com.sec.android.app.launcher_LauncherActivity_20250508_170024_Media output_unselected radio button_default_Zany_1.png"
    filename = os.path.splitext(os.path.basename(image_path))[0]
<<<<<<< HEAD
    # BASE_DIR = os.path.abspath(os.path.join(os.path.dirname(__file__), '..'))
    BASE_DIR = "../output"
    OUT_DIR = os.path.join(BASE_DIR, 'test')
=======
    BASE_DIR = os.path.abspath(os.path.join(os.path.dirname(__file__), '..'))
    OUT_DIR = os.path.join(BASE_DIR, 'output/json')
>>>>>>> 244fefee
    os.makedirs(OUT_DIR, exist_ok=True)
    config = {
        'som_model_path': os.path.join(BASE_DIR, 'weights/icon_detect/model.pt'),
        'caption_model_name': 'florence2',
        'caption_model_path': os.path.join(BASE_DIR, 'weights/icon_caption_florence'),
        'BOX_TRESHOLD': 0.05,
        'iou_threshold': 0.7
    }

    # 파서 생성
    parser = LayoutAwareParser(config)
    result = parser.parse_by_layout(image_path)

    with open(f"{OUT_DIR}/{filename}.json", "w", encoding="utf-8") as f:
        json.dump(result, f, ensure_ascii=False, indent=2)

    # 결과 출력
    print("=== UI 스켈레톤 구조 ===")
    print(f"구조 타입: {result['skeleton']['structure_type']}")
    print(f"총 요소 수: {len(result['skeleton']['elements'])}")

    print("\n=== 레이아웃 영역별 정보 ===")
    for region_name, region_info in result['layout_regions'].items():
        if region_info['elements']:
            print(f"{region_name}: {len(region_info['elements'])}개 요소")

    print("\n=== 네비게이션 구조 ===")
    if result['navigation']:
        print(f"타입: {result['navigation']['type']}")
        print(f"요소 수: {len(result['navigation']['elements'])}")<|MERGE_RESOLUTION|>--- conflicted
+++ resolved
@@ -3,13 +3,8 @@
 """
 import os
 
-<<<<<<< HEAD
-import sys
-print(sys.path.append(os.path.abspath(os.path.join(os.path.dirname(__file__), '..'))))
-=======
 os.environ['KMP_DUPLICATE_LIB_OK'] = 'True'
 os.environ['OMP_NUM_THREADS'] = '1'
->>>>>>> 244fefee
 
 import cv2
 import numpy as np
@@ -476,14 +471,10 @@
     # image_path = "../resource/sample/com.android.settings_SubSettings_20250509_160428_settings_checkbox_cut_Default_xuka.png"
     image_path = "../preprocess/sorted_clusters-2/2/com.sec.android.app.launcher_LauncherActivity_20250508_170024_Media output_unselected radio button_default_Zany_1.png"
     filename = os.path.splitext(os.path.basename(image_path))[0]
-<<<<<<< HEAD
-    # BASE_DIR = os.path.abspath(os.path.join(os.path.dirname(__file__), '..'))
-    BASE_DIR = "../output"
-    OUT_DIR = os.path.join(BASE_DIR, 'test')
-=======
+    # BASE_DIR = "../output"
+    # OUT_DIR = os.path.join(BASE_DIR, 'test')
     BASE_DIR = os.path.abspath(os.path.join(os.path.dirname(__file__), '..'))
     OUT_DIR = os.path.join(BASE_DIR, 'output/json')
->>>>>>> 244fefee
     os.makedirs(OUT_DIR, exist_ok=True)
     config = {
         'som_model_path': os.path.join(BASE_DIR, 'weights/icon_detect/model.pt'),
